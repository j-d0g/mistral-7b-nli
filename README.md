# Mistral-7b Fine-Tuning for NLI with Chain-of-Thought
## Project Overview

This project focuses on fine-tuning the Mistral-7B language model for Natural Language Inference (NLI) tasks, specifically using Chain-of-Thought (CoT) reasoning to improve classification performance and interpretability.

The primary objective is to instruction-tune Mistral-7B using a custom NLI dataset augmented with CoT reasoning. The trained model can accurately classify premise-hypothesis pairs as either entailment (1) or no-entailment (0), while providing interpretable reasoning.

## Repository Structure

```
.
├── Dockerfile                   # Docker configuration
├── requirements.txt             
├── DATA.md                      # Dataset documentation
├── TRAINING.md                  # Training documentation
├── EVALUATION.md                # Evaluation documentation
├── BLOG.md                      # Experimental journey narrative
├── REPORT.md                     # Research findings and methodology
├── run_training.sh              # Training script via Docker
├── run_inference.sh             # Inference script via Docker
├── run_metrics.sh               # Compute Metrics script via Docker

├── data/                        # Augmented Data Directory
│   ├── original_data/           # Original CSV Data Files
│   ├── original_thoughts/       # Augmented JSON thought files
│   ├── reflected_thoughts/      # Reflected JSON thought files
│   ├── finetune/                # Final JSONL finetuning data
│   ├── download_data.py         # Dataset download from HF
│   └── DATASET_CARD.md           # Dataset card documentation

├── train/                       # Training components
│   ├── train_sft.py             # Main training implementation
│   ├── config_loader.py         # Configuration loading utility
│   └── configs/                 # Training configurations

├── evaluate/                    # Evaluation components
│   └── sample_model.py          # Model sampling implementation

├── scripts/                     # Data Augmentation & Preparation Scripts
│   ├── generate_thoughts.py     # Generate CoT reasoning
│   ├── generate_thoughts_reflected.py # Generate reflections
│   ├── prepare_ft_data.py       # Prepare fine-tuning data
│   └── analysis/                # Data analysis & visualization

├── models/                      # Model storage
│   ├── download_model.py        # Model download from HF
    └── MODEL_CARD.md             # Model card documentation

├── results/                     # Evaluation results storage
│   └── download_results.py      # Benchmarks download from HF

├── metrics/                     # Visualization outputs and metrics
├── figures/                     # Diagrams and visualizations
├── utils/                       # Utility functions and helpers
├── logs/                        # Log files from training runs
├── tests/                       # Test files for the project
├── llm/                         # LLM interface utilities
└── service/                     # API and service implementations
```


## Documentation Directions

This repository is split into three parts:

1. **[DATA.md](DATA.md)** - Synthetic Chain-of-Thought augmentation of NLI Dataset.
2. **[TRAINING.md](TRAINING.md)** - Quantized model fine-tuning with QLoRA.
3. **[EVALUATION.md](EVALUATION.md)** - Model loading, inference and evaluation.

Each document includes both a Quick Start guide for getting up and running quickly, as well as a Deep Dive section with technical detail.
The quick start sections give you the option to download datasets, models and run inference quickly, or to reproduce the results as I did 
through each of the steps, from generating thoughts & reflections to training your own QLoRA adaptors.

Additional documentation:

* **[README.md](README.md)** - Project overview and setup instructions.
* **[REPORT.md](REPORT.md)** - Write-up on methodology and results.
* **[BLOG.md](BLOG.md)** - Chronological brain-dump style narrative of the experimental journey.
* **[DATASET_CARD.md](data/DATASET_CARD.md)** - Dataset card on HuggingFace.
* **[MODEL_CARD.md](models/MODEL_CARD.md)** - Model card on HuggingFace.


### Key Directories

* **data/** - Datasets and processing scripts
* **train/** - Training implementation and configs
* **evaluate/** - Inference and metrics code
* **results/** - Outputs from model evaluation
* **models/** - Storage for trained model checkpoints

### Recommended Reading Path

* **First-time users:** Start with **[README.md](README.md)**, then follow the three core pillars in order 
(**[DATA.md](DATA.md)** → **[TRAINING.md](TRAINING.md)** → **[EVALUATION.md](EVALUATION.md)**)
* **Understanding Research & Methodology:** Read **[REPORT.md](REPORT.md)** to follow a formal narrative, or start with **[BLOG.md](BLOG.md)** if you prefer an informal succinct read.

## Quick Start

To get started with the project:

1. **Clone the repository**:
   ```bash
   git clone https://github.com/yourusername/mistral-7b-nli.git
   cd mistral-7b-nli
   ```

2. **Build the Docker image**:
   ```bash
   docker build -t mistral-nli-ft .
   ```

3. **Download the augmented datasets**:
   ```bash
   docker run --rm -v $(pwd):/app -w /app --env-file .env mistral-nli-ft python3 data/download_data.py
   ```

4. **Train a model**:
   ```bash
   ./run_training.sh --config train/configs/quick_test.py
   ```

5. **Evaluate your model**:
   ```bash
   ./run_inference.sh --model models/nlistral-ablation1 --data data/original_data/test.csv
   ```

## Docker Usage & Environment Setup

This project uses Docker to ensure reproducibility, particularly for GPU-intensive operations:

- **Data Augmentation**: The thought generation and reflection scripts (`scripts/generate_thoughts.py`, `scripts/generate_thoughts_reflected.py`, etc.) are **computationally lightweight** and can be run directly on your local machine using Python. This is the **recommended approach** for the data preparation phase as it avoids Docker overhead for API-based operations.

- **Training & Inference**: All training, fine-tuning, and model inference operations require specific GPU libraries and dependencies. For these operations, **using Docker is strongly recommended** to ensure compatibility and reproducibility across different hardware environments. The `run_training.sh` and `run_inference.sh` scripts are specifically designed to work with the Docker container.

You can choose the appropriate approach based on which part of the pipeline you're working with:

```bash
# For data augmentation (local Python recommended)
python3 scripts/generate_thoughts.py --api mistral --input-csv data/original_data/train.csv --output-json data/original_thoughts/train_thoughts.json

# For training and inference (Docker required)
<<<<<<< HEAD
./run_training.sh --config train/configs/sample_test.py
./run_inference.sh --model models/mistral-thinking-sample-test --data data/sample/demo.csv
```

## Repository Structure

```
.
├── Dockerfile                   # Docker configuration
├── requirements.txt             # Python dependencies
├── DATA.md                      # Dataset documentation
├── TRAINING.md                  # Training documentation
├── EVALUATION.md                # Evaluation documentation
├── BLOG.md                      # Experimental journey narrative
├── HUB_MODEL.md                 # Model card documentation
├── HUB_DATASET.md               # Dataset card documentation
├── PAPER.md                     # Research findings and methodology
├── prompts.py                   # Centralized prompt templates
├── run_training.sh              # Script for running training
├── run_inference.sh             # Script for running inference
├── run_metrics.sh               # Script for parsing metrics from results
├── data/                        # Dataset files and scripts
│   ├── original_data/           # Original NLI datasets (CSV)
│   ├── original_thoughts/       # Generated thought processes
│   ├── reflected_thoughts/      # Improved reasoning for incorrect examples
│   ├── finetune/                # Formatted training data (JSONL)
│   └── download_data.py         # Dataset download script
├── train/                       # Training components
│   ├── train_sft.py             # Main training implementation
│   ├── config_loader.py         # Configuration loading utility
│   └── configs/                 # Training configurations
├── evaluate/                    # Evaluation components
│   └── sample_model.py          # Model sampling implementation
├── scripts/                     # Data preparation scripts
│   ├── generate_thoughts.py     # Generate CoT reasoning
│   ├── generate_thoughts_reflected.py # Generate reflections
│   ├── prepare_ft_data.py       # Prepare fine-tuning data
│   └── analysis/                # Data analysis & visualization
├── models/                      # Model storage
│   └── download_model.py        # Model download script
├── results/                     # Evaluation results storage
├── metrics/                     # Visualization outputs and metrics
├── figures/                     # Diagrams and visualizations
├── utils/                       # Utility functions and helpers
├── logs/                        # Log files from training runs
├── tests/                       # Test files for the project
├── wandb/                       # Weights & Biases logging data
├── llm/                         # LLM interface utilities
└── service/                     # API and service implementations
=======
./run_training.sh --config train/configs/quick_test.py
./run_inference.sh --model models/nlistral-ablation1 --data data/original_data/sample.csv
>>>>>>> 21fb27f8
```

## Project Highlights

- **Chain-of-Thought Reasoning**: Models are trained to generate step-by-step reasoning along with the final classification.
- **Data Augmentation Pipeline**: Multi-stage pipeline with reflection on incorrect examples to improve training data quality.
- **Parameter-Efficient Training**: QLoRA fine-tuning enables training on consumer GPUs.
- **Configurable Experiments**: Python-based configuration system for easily defining and running experiments.
- **Optimized Inference**: Quantized models and batch processing for efficient evaluation.

## Requirements

- Docker with NVIDIA Container Toolkit
- NVIDIA GPU with at least 16GB VRAM
- Hugging Face account/token (for downloading datasets and models)


## Acknowledgments

- The Mistral AI team for releasing the Mistral-7B model
- Hugging Face for their transformers, PEFT, and TRL libraries
- The Chain-of-Thought paper authors


***Generative AI Disclaimer**: AI Tool(s) were used to aid in iterative development of this solution, as well as mass code refactoring, modularisation, visualizations and development & maintenance of documentation. Without the use of Generative AI as a tool, I would not have been able to have iterated through all the cycles of my solution in time given the constraints. Generative AI was not used to dictate or steer my solution, but rather steered with intent from my own ideas and research interests.*<|MERGE_RESOLUTION|>--- conflicted
+++ resolved
@@ -139,60 +139,8 @@
 python3 scripts/generate_thoughts.py --api mistral --input-csv data/original_data/train.csv --output-json data/original_thoughts/train_thoughts.json
 
 # For training and inference (Docker required)
-<<<<<<< HEAD
-./run_training.sh --config train/configs/sample_test.py
-./run_inference.sh --model models/mistral-thinking-sample-test --data data/sample/demo.csv
-```
-
-## Repository Structure
-
-```
-.
-├── Dockerfile                   # Docker configuration
-├── requirements.txt             # Python dependencies
-├── DATA.md                      # Dataset documentation
-├── TRAINING.md                  # Training documentation
-├── EVALUATION.md                # Evaluation documentation
-├── BLOG.md                      # Experimental journey narrative
-├── HUB_MODEL.md                 # Model card documentation
-├── HUB_DATASET.md               # Dataset card documentation
-├── PAPER.md                     # Research findings and methodology
-├── prompts.py                   # Centralized prompt templates
-├── run_training.sh              # Script for running training
-├── run_inference.sh             # Script for running inference
-├── run_metrics.sh               # Script for parsing metrics from results
-├── data/                        # Dataset files and scripts
-│   ├── original_data/           # Original NLI datasets (CSV)
-│   ├── original_thoughts/       # Generated thought processes
-│   ├── reflected_thoughts/      # Improved reasoning for incorrect examples
-│   ├── finetune/                # Formatted training data (JSONL)
-│   └── download_data.py         # Dataset download script
-├── train/                       # Training components
-│   ├── train_sft.py             # Main training implementation
-│   ├── config_loader.py         # Configuration loading utility
-│   └── configs/                 # Training configurations
-├── evaluate/                    # Evaluation components
-│   └── sample_model.py          # Model sampling implementation
-├── scripts/                     # Data preparation scripts
-│   ├── generate_thoughts.py     # Generate CoT reasoning
-│   ├── generate_thoughts_reflected.py # Generate reflections
-│   ├── prepare_ft_data.py       # Prepare fine-tuning data
-│   └── analysis/                # Data analysis & visualization
-├── models/                      # Model storage
-│   └── download_model.py        # Model download script
-├── results/                     # Evaluation results storage
-├── metrics/                     # Visualization outputs and metrics
-├── figures/                     # Diagrams and visualizations
-├── utils/                       # Utility functions and helpers
-├── logs/                        # Log files from training runs
-├── tests/                       # Test files for the project
-├── wandb/                       # Weights & Biases logging data
-├── llm/                         # LLM interface utilities
-└── service/                     # API and service implementations
-=======
 ./run_training.sh --config train/configs/quick_test.py
 ./run_inference.sh --model models/nlistral-ablation1 --data data/original_data/sample.csv
->>>>>>> 21fb27f8
 ```
 
 ## Project Highlights
